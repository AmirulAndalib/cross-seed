<<<<<<< HEAD
import { existsSync, fstat, statSync, writeFileSync } from "fs";
import parseTorrent, { FileListing, Metafile } from "parse-torrent";
=======
import { existsSync, writeFileSync } from "fs";
import parseTorrent, { Metafile } from "parse-torrent";
>>>>>>> 27c4432b
import path from "path";
import { appDir } from "./configuration.js";
import { Decision, TORRENT_CACHE_FOLDER } from "./constants.js";
import { db } from "./db.js";
import { Label, logger } from "./logger.js";
import { Candidate } from "./pipeline.js";
import { getRuntimeConfig } from "./runtimeConfig.js";
import { File, getFiles, Searchee } from "./searchee.js";
import {
	parseTorrentFromFilename,
	parseTorrentFromURL,
	SnatchError,
} from "./torrent.js";

export interface ResultAssessment {
	decision: Decision;
	metafile?: Metafile;
}

const createReasonLogger =
	(Title: string, tracker: string, name: string) =>
	(decision: Decision, cached): void => {
		function logReason(reason): void {
			logger.verbose({
				label: Label.DECIDE,
				message: `${name} - no match for ${tracker} torrent ${Title} - ${reason}`,
			});
		}
		let reason;
		switch (decision) {
			case Decision.MATCH:
				return;
			case Decision.SIZE_MISMATCH:
				reason = "its size does not match";
				break;
			case Decision.NO_DOWNLOAD_LINK:
				reason = "it doesn't have a download link";
				break;
			case Decision.RATE_LIMITED:
				reason = "cross-seed has reached this tracker's rate limit";
				break;
			case Decision.DOWNLOAD_FAILED:
				reason = "the torrent file failed to download";
				break;
			case Decision.INFO_HASH_ALREADY_EXISTS:
				reason = "the info hash matches a torrent you already have";
				break;
			case Decision.FILE_TREE_MISMATCH:
				reason = "it has a different file tree";
				break;
			default:
				reason = decision;
				break;
		}
		if (!cached) {
			logReason(reason);
		}
	};

export function compareFileTrees(
	candidate: Metafile,
	searchee: Searchee
): boolean {
	const cmp = (elOfA: File, elOfB: File) => {
		const lengthsAreEqual = elOfB.length === elOfA.length;
		const pathsAreEqual = elOfB.path === elOfA.path;

		return lengthsAreEqual && pathsAreEqual;
	};

	return getFiles(candidate).every((elOfA) =>
		searchee.files.some((elOfB) => cmp(elOfA, elOfB))
	);
}

export function compareFileTreesIgnoringNames(
	candidate: Metafile,
	searchee: Searchee): boolean {
	const cmp = (candidate, searchee) => {
		return searchee.length === candidate.length;
	};

	return candidate.files.every((elOfA) =>
		searchee.files.some((elOfB) => cmp(elOfA, elOfB,))
	);
}

function sizeDoesMatch(resultSize, searchee) {
	const { fuzzySizeThreshold } = getRuntimeConfig();

	const { length } = searchee;
	const lowerBound = length - fuzzySizeThreshold * length;
	const upperBound = length + fuzzySizeThreshold * length;
	return resultSize >= lowerBound && resultSize <= upperBound;
}

async function assessCandidateHelper(
	{ link, size }: Candidate,
	searchee: Searchee,
	hashesToExclude: string[]
): Promise<ResultAssessment> {
	if (size != null && !sizeDoesMatch(size, searchee)) {
		return { decision: Decision.SIZE_MISMATCH };
	}

	if (!link) return { decision: Decision.NO_DOWNLOAD_LINK };

	const result = await parseTorrentFromURL(link);

	if (result.isErr()) {
		return result.unwrapErrOrThrow() === SnatchError.RATE_LIMITED
			? { decision: Decision.RATE_LIMITED }
			: { decision: Decision.DOWNLOAD_FAILED };
	}

	const candidateMeta = result.unwrapOrThrow();

	if (hashesToExclude.includes(candidateMeta.infoHash)) {
		return { decision: Decision.INFO_HASH_ALREADY_EXISTS };
	}
<<<<<<< HEAD
	const { dataDirs, dataMode } = getRuntimeConfig();
	const perfectMatch = compareFileTrees(info, searchee);
	if (perfectMatch) {
		return { decision: Decision.MATCH, metafile: info};
	}
	if (!dataDirs || dataDirs.length == 0) {
		return { decision: Decision.FILE_TREE_MISMATCH };
	}
	if (!statSync(searchee.path).isDirectory() && 
		compareFileTreesIgnoringNames(info, searchee) &&
		dataMode == "risky") {
		return { decision: Decision.MATCH_EXCEPT_PARENT_DIR, metafile: info};
	}
	return { decision: Decision.FILE_TREE_MISMATCH };
	
=======

	if (!compareFileTrees(candidateMeta, searchee)) {
		return { decision: Decision.FILE_TREE_MISMATCH };
	}

	return { decision: Decision.MATCH, metafile: candidateMeta };
>>>>>>> 27c4432b
}

function existsInTorrentCache(infoHash: string): boolean {
	return existsSync(
		path.join(appDir(), TORRENT_CACHE_FOLDER, `${infoHash}.cached.torrent`)
	);
}

async function getCachedTorrentFile(infoHash: string): Promise<Metafile> {
	return parseTorrentFromFilename(
		path.join(appDir(), TORRENT_CACHE_FOLDER, `${infoHash}.cached.torrent`)
	);
}

function cacheTorrentFile(meta: Metafile): void {
	writeFileSync(
		path.join(
			appDir(),
			TORRENT_CACHE_FOLDER,
			`${meta.infoHash}.cached.torrent`
		),
		parseTorrent.toTorrentFile(meta)
	);
}

async function assessAndSaveResults(
	result: Candidate,
	searchee: Searchee,
	guid: string,
	infoHashesToExclude: string[]
) {
	const assessment = await assessCandidateHelper(
		result,
		searchee,
		infoHashesToExclude
	);

	if (assessment.decision === Decision.MATCH ||
		assessment.decision === Decision.MATCH_EXCEPT_PARENT_DIR) {
		cacheTorrentFile(assessment.metafile);
	}

	await db.transaction(async (trx) => {
		const now = Date.now();
		const { id } = await trx("searchee")
			.select("id")
			.where({ name: searchee.name })
			.first();
		await trx("decision").insert({
			searchee_id: id,
			guid: guid,
			decision: assessment.decision,
			info_hash:
				assessment.decision === Decision.MATCH || assessment.decision === Decision.MATCH_EXCEPT_PARENT_DIR
					? assessment.metafile.infoHash
					: null,
			last_seen: now,
			first_seen: now,
		});
	});
	return assessment;
}

async function assessCandidateCaching(
	candidate: Candidate,
	searchee: Searchee,
	infoHashesToExclude: string[]
): Promise<ResultAssessment> {
	const { guid, name, tracker } = candidate;
	const logReason = createReasonLogger(name, tracker, searchee.name);

	const cacheEntry = await db("decision")
		.select({
			decision: "decision.decision",
			infoHash: "decision.info_hash",
			id: "decision.id",
		})
		.join("searchee", "decision.searchee_id", "searchee.id")
		.where({ name: searchee.name, guid })
		.first();
	let assessment: ResultAssessment;

	if (
		!cacheEntry?.decision ||
		cacheEntry.decision === Decision.DOWNLOAD_FAILED ||
		cacheEntry.decision === Decision.RATE_LIMITED
	) {
		assessment = await assessAndSaveResults(
			candidate,
			searchee,
			guid,
			infoHashesToExclude
		);
		logReason(assessment.decision, false);
	} else if (
		cacheEntry.decision === Decision.MATCH || 
		cacheEntry.decision === Decision.MATCH_EXCEPT_PARENT_DIR &&
		infoHashesToExclude.includes(cacheEntry.infoHash)
	) {
		// has been added since the last run
		assessment = { decision: Decision.INFO_HASH_ALREADY_EXISTS };
		await db("decision")
			.where({ id: cacheEntry.id })
			.update({ decision: Decision.INFO_HASH_ALREADY_EXISTS });
	} else if (
<<<<<<< HEAD
		cacheEntry.decision === Decision.MATCH || 
		cacheEntry.decision === Decision.MATCH_EXCEPT_PARENT_DIR &&
		existsInTorrentCache(cacheEntry.info_hash)
=======
		cacheEntry.decision === Decision.MATCH &&
		existsInTorrentCache(cacheEntry.infoHash)
>>>>>>> 27c4432b
	) {
		// cached match
		assessment = {
			decision: cacheEntry.decision,
			metafile: await getCachedTorrentFile(cacheEntry.infoHash),
		};
	} else if (
		cacheEntry.decision === Decision.MATCH || 
		cacheEntry.decision === Decision.MATCH_EXCEPT_PARENT_DIR) {
		assessment = await assessAndSaveResults(
			candidate,
			searchee,
			guid,
			infoHashesToExclude
		);
		logReason(assessment.decision, false);
	} else {
		// cached rejection
		assessment = { decision: cacheEntry.decision };
		logReason(cacheEntry.decision, true);
	}
	// if previously known
	if (cacheEntry) {
		await db("decision")
			.where({ id: cacheEntry.id })
			.update({ last_seen: Date.now() });
	}
	return assessment;
}

export { assessCandidateCaching as assessCandidate };<|MERGE_RESOLUTION|>--- conflicted
+++ resolved
@@ -1,10 +1,5 @@
-<<<<<<< HEAD
 import { existsSync, fstat, statSync, writeFileSync } from "fs";
 import parseTorrent, { FileListing, Metafile } from "parse-torrent";
-=======
-import { existsSync, writeFileSync } from "fs";
-import parseTorrent, { Metafile } from "parse-torrent";
->>>>>>> 27c4432b
 import path from "path";
 import { appDir } from "./configuration.js";
 import { Decision, TORRENT_CACHE_FOLDER } from "./constants.js";
@@ -125,30 +120,21 @@
 	if (hashesToExclude.includes(candidateMeta.infoHash)) {
 		return { decision: Decision.INFO_HASH_ALREADY_EXISTS };
 	}
-<<<<<<< HEAD
 	const { dataDirs, dataMode } = getRuntimeConfig();
-	const perfectMatch = compareFileTrees(info, searchee);
+	const perfectMatch = compareFileTrees(candidateMeta, searchee);
 	if (perfectMatch) {
-		return { decision: Decision.MATCH, metafile: info};
+		return { decision: Decision.MATCH, metafile: candidateMeta};
 	}
 	if (!dataDirs || dataDirs.length == 0) {
 		return { decision: Decision.FILE_TREE_MISMATCH };
 	}
 	if (!statSync(searchee.path).isDirectory() && 
-		compareFileTreesIgnoringNames(info, searchee) &&
+		compareFileTreesIgnoringNames(candidateMeta, searchee) &&
 		dataMode == "risky") {
-		return { decision: Decision.MATCH_EXCEPT_PARENT_DIR, metafile: info};
+		return { decision: Decision.MATCH_EXCEPT_PARENT_DIR, metafile: candidateMeta};
 	}
 	return { decision: Decision.FILE_TREE_MISMATCH };
 	
-=======
-
-	if (!compareFileTrees(candidateMeta, searchee)) {
-		return { decision: Decision.FILE_TREE_MISMATCH };
-	}
-
-	return { decision: Decision.MATCH, metafile: candidateMeta };
->>>>>>> 27c4432b
 }
 
 function existsInTorrentCache(infoHash: string): boolean {
@@ -254,14 +240,9 @@
 			.where({ id: cacheEntry.id })
 			.update({ decision: Decision.INFO_HASH_ALREADY_EXISTS });
 	} else if (
-<<<<<<< HEAD
 		cacheEntry.decision === Decision.MATCH || 
 		cacheEntry.decision === Decision.MATCH_EXCEPT_PARENT_DIR &&
-		existsInTorrentCache(cacheEntry.info_hash)
-=======
-		cacheEntry.decision === Decision.MATCH &&
 		existsInTorrentCache(cacheEntry.infoHash)
->>>>>>> 27c4432b
 	) {
 		// cached match
 		assessment = {
