import { sortBy } from "lodash-es";
import fs, { fstatSync } from "fs";
import { Metafile } from "parse-torrent";
import { join, relative, basename, sep as osSpecificPathSeparator } from "path";
import { parseTorrentFromFilename } from "./torrent.js";
import { logger } from "./logger.js";
import { Result, resultOf, resultOfErr } from "./Result.js";

export interface File {
	length: number;
	name: string;
	path: string;
}

export interface Searchee {
	infoHash?: string; // if searchee is torrent based
	path?: string; // if searchee is data based
	files: File[];
	name: string;
	length: number;
}

<<<<<<< HEAD
export function getFilePathsFromPath(dirPath, arrayOfFiles, depth, depthLimit) {
	var files = fs.readdirSync(dirPath)

	arrayOfFiles = arrayOfFiles || []

	files.forEach(function(file) {
		if (!fs.statSync(join(dirPath, file)).isDirectory() || fs.readdirSync(join(dirPath, file)).length > 1) {
			arrayOfFiles.push(join(dirPath, file))
		}
		if (fs.statSync(join(dirPath, file)).isDirectory() && depth < depthLimit) {
			arrayOfFiles = getFilePathsFromPath(
				dirPath + osSpecificPathSeparator + file, 
				arrayOfFiles, 
				depth + 1, 
				depthLimit
			)
		} 
		
	})

	return arrayOfFiles
}

function getFilesFromDataRoot(rootPath): File[] {
	if (fs.statSync(rootPath).isDirectory()) {
		var files: string[] = getFilePathsFromPath(rootPath, [], 0, 100); // This doesn't produce multiple searchees, so it can go
	} else { 															  // as deep as it needs.
		var files: string[] = [rootPath];
	}
	var torrentFiles: File[] = [];
	files.forEach(file => torrentFiles.push(
		{
			path: relative(join(rootPath, ".."), file),
        	name: basename(file),
			length : fs.statSync(file).size
		})
	)
	return torrentFiles
  }

function getFilesFromTorrent(meta: Metafile): File[] {
=======
export function getFiles(meta: Metafile): File[] {
>>>>>>> 27c4432b
	if (!meta.info.files) {
		return [
			{
				name: meta.name,
				path: meta.name,
				length: meta.length,
			},
		];
	}

	const unsortedFiles = meta.info.files.map((file) => {
		const rawPathSegments: Buffer[] = file["path.utf-8"] || file.path;
		const pathSegments = rawPathSegments.map((s) => s.toString());
		return {
			name: pathSegments[pathSegments.length - 1],
			length: file.length,
			// Note that we don't use path.join here because of
			// https://github.com/cross-seed/cross-seed/issues/46.
			// path.join ignores zero-length path segments,
			// which we do not want.
			path: [meta.name, ...pathSegments].join(osSpecificPathSeparator),
		};
	});

	return sortBy(unsortedFiles, "path");
}

export function createSearcheeFromMetafile(meta: Metafile): Searchee {
	return {
		files: getFiles(meta),
		infoHash: meta.infoHash,
		name: meta.name,
		length: meta.length,
	};
}

export async function createSearcheeFromTorrentFile(
	filepath: string
): Promise<Result<Searchee, Error>> {
	try {
		const meta = await parseTorrentFromFilename(filepath);
		return resultOf(createSearcheeFromMetafile(meta));
	} catch (e) {
		logger.error(`Failed to parse ${basename(filepath)}`);
		logger.debug(e);
		return resultOfErr(e);
	}
}

export async function createSearcheeFromPath(
	filepath: string
): Promise<Result<Searchee>> {
		const fileName : string = basename(filepath);
		const fileList : File[] = getFilesFromDataRoot(filepath);
		var totalLength = fileList.reduce<number>((runningTotal, file) => runningTotal + file.length, 0);
		return {
			files:  fileList,
			path: filepath,
			name: fileName,
			length: totalLength,
		};
} 
<|MERGE_RESOLUTION|>--- conflicted
+++ resolved
@@ -20,7 +20,6 @@
 	length: number;
 }
 
-<<<<<<< HEAD
 export function getFilePathsFromPath(dirPath, arrayOfFiles, depth, depthLimit) {
 	var files = fs.readdirSync(dirPath)
 
@@ -61,10 +60,7 @@
 	return torrentFiles
   }
 
-function getFilesFromTorrent(meta: Metafile): File[] {
-=======
 export function getFiles(meta: Metafile): File[] {
->>>>>>> 27c4432b
 	if (!meta.info.files) {
 		return [
 			{
@@ -116,14 +112,14 @@
 
 export async function createSearcheeFromPath(
 	filepath: string
-): Promise<Result<Searchee>> {
+): Promise<Result<Searchee, Error>> {
 		const fileName : string = basename(filepath);
 		const fileList : File[] = getFilesFromDataRoot(filepath);
 		var totalLength = fileList.reduce<number>((runningTotal, file) => runningTotal + file.length, 0);
-		return {
+		return resultOf({
 			files:  fileList,
 			path: filepath,
 			name: fileName,
 			length: totalLength,
-		};
+		});
 } 
